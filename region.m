classdef region < cmtobject
% REGION class.
%
% A region is defined by one or more closed curves. The interior of a
% region is defined to be to the left of the tangent vector of the closed
% curve. The exterior is the complement of the interior.
%
% A region with no boundary curves is defined to be empty in the sense of
% returning true for ISEMPTY(). This can be useful to designate a type of
% region with indeterminate geomtetry, such as a disk with unknown
% center and/or radius. It has no other consistent interpretation.
%
% r = region(p)
% r = region(p, 'interiorTo')
%   Constructs an interior region bounded by the closed curve p or the
%   cell array of closed curves p.
% r = region(q, 'exteriorTo')
%   Constructs an exterior region bounded by the closed curve q or the cell
%   array of closed curves q.
% r = region(p, q)
% r = region(p, 'interiorto', q, 'exteriorto')
% r = region(q, 'exteriorto', p, 'interiorto')
%   Constructs a region with p as the exterior boundary and q as the
%   interior boundary. The arguments may be cell arrays.
%
% See also closedcurve.

% This file is a part of the CMToolbox.
% It is licensed under the BSD 3-clause license.
% (See LICENSE.)

% Copyright Toby Driscoll, 2014.
% Written by Everett Kropf, 2014,
% adapted from code by Toby Driscoll, 20??.

properties
  outerboundary
  innerboundary
end

properties(Dependent)
  m
  numinner
  numouter
end

methods
  function R = region(varargin)
    if ~nargin
      return
    end
    
    if isa(varargin{1}, 'region')
      R = varargin{1};
      return
    end
    
    switch nargin
      case 1
        p = varargin{1};
        R.outerboundary = region.checkcc(p);
        
      case 2
        [p, q] = varargin{:};
        if ischar(q)
          switch lower(q)
            case 'interiorto'
              R.outerboundary = region.checkcc(p);
            case 'exteriorto'
              R.innerboundary = region.checkcc(p);
            otherwise
              error('CMT:InvalidArgument', 'String "%s" unrecognized.', q)
          end
        else
          R.outerboundary = region.checkcc(p);
          R.innerboundary = region.checkcc(q);
        end
        
      case 4
        [p, pstr, q, qstr] = varargin{:};        
        if strcmp(pstr, 'interiorto') && strcmp(qstr, 'exteriorto')
          R.outerboundary = region.checkcc(p);
          R.innerboundary = region.checkcc(q);
        elseif strcmp(qstr, 'interiorto') && strcmp(pstr, 'exteriorto')
          R.outerboundary = region.checkcc(q);
          R.innerboundary = region.checkcc(p);
        else
          error('Invalid arguemts. Seek help.')
        end
        
      otherwise
        error('Argument configuration unrecognized.')
    end
  end % ctor
  
  function b = boundary(R)
    % List region boundary as cell array of closedcurves.
    
    % Not clear the best way to do this, especially for multiply
    % connected regions. Just dump for now.
    if hasouter(R)
        b = R.outerboundary;
    else
        b = {};
    end
    if hasinner(R)
        b = [b(:); R.innerboundary(:)];
    end
    if numel(b) == 1
        b = b{1};
    end
  end
  
  function box = boundbox(R)
      zi = zeros(4*R.numinner, 1);
      for k = 1:R.numinner
          zi(4*(k - 1) + (1:4)) = cmt.bb2z(boundbox(R.innerboundary{k}));
      end
      zo = zeros(4*R.numouter, 1);
      for k = 1:R.numouter
          zo(4*(k - 1) + (1:4)) = cmt.bb2z(boundbox(R.outerboundary{k}));
      end
      box = cmt.boundbox([zi; zo]);
  end
  
  function m = connectivity(R)
      m = R.numinner + R.numouter;
  end
  
  function disp(R)
    if isempty(R)
      fprintf('empty region\n\n')
    end
    
    fprintf('region')
    
    outer = R.outerboundary;
    inner = R.innerboundary;
    
    if ~isempty(outer)
      fprintf(' interior to:\n')
      for k = 1:numel(outer)
        disp(outer{k})
      end
      if ~isempty(inner)
        fprintf('\n and')
      end
    end
    
    if ~isempty(inner)
      fprintf(' exterior to:\n')
      for k = 1:numel(inner)
        disp(inner{k})
      end
    end    
  end
  
  function gd = grid(~)
    % Default empty grid.
    gd = [];
  end
  
  function m = get.m(R)
      m = connectivity(R);
  end
  
  function n = get.numinner(R)
    n = numel(R.innerboundary);
  end
  
  function n = get.numouter(R)
    n = numel(R.outerboundary);
  end
  
  function fill(R, varargin)
    % Fill plot of region.
    
    newplot
    washold = ishold;
    hold on
    
    fillargs = cmtplot.fillargs;
    
    % Fill interiors of any outer boundaries or draw exterior region.
    if hasouter(R)
      for k = 1:R.numouter
<<<<<<< HEAD
        fill(R.outerboundary{k}, varargin{:})
=======
        fill(R.outerboundary_{k}, fillargs{:}, varargin{:});
>>>>>>> 5262ff9c
      end
    elseif isexterior(R)
      zb = zeros(4*R.numinner, 1);
      for k = 1:R.numinner
        zb(4*(k - 1) + (1:4)) = cmt.bb2z(plotbox(R.innerboundary{k}, 1));
      end
      zb = cmt.bb2z(cmt.plotbox(zb, 2));
      fill(real(zb), imag(zb), fillargs{:}, varargin{:});
    end
    
    % Poke holes based on inner boundaries.
    if hasinner(R)
      bgcolor = get(gca, 'color');
      for k = 1:R.numinner
<<<<<<< HEAD
        fill(R.innerboundary{k}, 'facecolor', bgcolor, ...
             'edgecolor', cmtplot.filledgecolor, varargin{:})
=======
        fill(R.innerboundary_{k}, fillargs{:}, varargin{:}, ...
            'facecolor',bgcolor);
>>>>>>> 5262ff9c
      end
    end
    
    axis(plotbox(R))
    axis equal
            
    if ~washold
      hold off
      axis(plotbox(R))
      aspectequal
    end
  end % fill
  
  function tf = hasgrid(~)
      % No default grid.
      tf = false;
  end
  
  function tf = hasinner(R)
    tf = ~isempty(R.innerboundary);
  end
  
  function tf = hasouter(R)
    tf = ~isempty(R.outerboundary);
  end
  
  function b = inner(R)
    if R.numinner == 1
      b = R.innerboundary{1};
    else
      b = R.innerboundary;
    end
  end
  
  function tf = isempty(R)
    % Empty region?
    tf = isempty(R.outerboundary) & isempty(R.innerboundary);
  end
  
  function tf = isexterior(R)
    % True if region has only inner boundaries. False otherwise.
    tf = hasinner(R) & ~hasouter(R);
  end
  
  function tf = isin(R, z)
    % Is point z in region?
    if isempty(R.outerboundary)
      outin = true;
    else
      outin = isinside(R.outerboundary{1}, z);
      for k = 2:numel(R.outerboundary)
        outin = outin & isinside(R.outerboundary{k}, z);
      end
    end
    
    if isempty(R.innerboundary)
      inin = true;
    else
      inin = ~isinside(R.innerboundary{1}, z);
      for k = 2:numel(R.innerboundary)
        inin = inin & ~isinside(R.innerboundary{k}, z);
      end
    end
    
    tf = outin & inin;
  end
  
  function tf = isinterior(R)
    % True if region has only outer boundaries. False otherwise.
    tf = hasouter(R) & ~hasinner(R);
  end
  
  function tf = isinside(R, z)
    % Another name for isin(R, z).
    tf = isin(R, z);
  end
  
  function tf = issimplyconnected(R)
    % True if region is simply connected (only one outer or inner boundary, but
    % not both).
    tf = (isinterior(R) & R.numouter == 1) ...
         | (isexterior(R) & R.numinner == 1);
  end
  
  function b = outer(R)
    if R.numouter == 1
      b = R.outerboundary{1};
    else
      b = R.outerboundary;
    end
  end
  
  function out = plot(r, varargin)
    % Plot region without fill.

    newplot
    washold = ishold;
    hold on
    
    btag = sprintf('boundary_%s', num2hex(rand));
    inner = r.innerboundary;
    for k = 1:numel(inner)
      plot(inner{k}, varargin{:}, 'tag', btag)
    end
    outer = r.outerboundary;
    for k = 1:numel(outer)
      plot(outer{k}, varargin{:}, 'tag', btag)
    end
    
    if ~washold
      hold off
      axis(plotbox(r))
      aspectequal
    end
    
    if nargout
      out = findobj(gca, 'tag', btag);
    end
  end
  
  function box = plotbox(R, scale)
    if nargin < 2
      scale = [];
    end
    
    if isempty(R)
      box = [];
      return
    end
    
<<<<<<< HEAD
    box = cmt.plotbox(cmt.bb2z(boundbox(R)), scale);
=======
    zi = zeros(4*R.numinner, 1);
    for k = 1:R.numinner
      zi(4*(k - 1) + (1:4)) = cmt.bb2z(plotbox(R.innerboundary_{k}, 1));
    end
    zo = zeros(4*R.numouter, 1);
    for k = 1:R.numouter
      zo(4*(k - 1) + (1:4)) = cmt.bb2z(plotbox(R.outerboundary_{k}, 1));
    end
    box = cmt.plotbox([zi; zo], scale);
>>>>>>> 5262ff9c
  end
end

methods(Static, Hidden)
  function cc = checkcc(suitor)
    % Transform suitor to column cell of closedcurves with verification.
    if numel(suitor) == 1 && ~isa(suitor, 'cell')
      suitor = {suitor};
    end    
    for k = 1:numel(suitor)
      if ~isa(suitor{k}, 'closedcurve')
        error('Argument to region must be a closedcurve or cell array thereof.')        
      end
    end
    cc = suitor(:);
  end % checkcc
end

end<|MERGE_RESOLUTION|>--- conflicted
+++ resolved
@@ -184,11 +184,7 @@
     % Fill interiors of any outer boundaries or draw exterior region.
     if hasouter(R)
       for k = 1:R.numouter
-<<<<<<< HEAD
-        fill(R.outerboundary{k}, varargin{:})
-=======
         fill(R.outerboundary_{k}, fillargs{:}, varargin{:});
->>>>>>> 5262ff9c
       end
     elseif isexterior(R)
       zb = zeros(4*R.numinner, 1);
@@ -203,13 +199,8 @@
     if hasinner(R)
       bgcolor = get(gca, 'color');
       for k = 1:R.numinner
-<<<<<<< HEAD
-        fill(R.innerboundary{k}, 'facecolor', bgcolor, ...
-             'edgecolor', cmtplot.filledgecolor, varargin{:})
-=======
         fill(R.innerboundary_{k}, fillargs{:}, varargin{:}, ...
             'facecolor',bgcolor);
->>>>>>> 5262ff9c
       end
     end
     
@@ -340,19 +331,9 @@
       return
     end
     
-<<<<<<< HEAD
     box = cmt.plotbox(cmt.bb2z(boundbox(R)), scale);
-=======
-    zi = zeros(4*R.numinner, 1);
-    for k = 1:R.numinner
       zi(4*(k - 1) + (1:4)) = cmt.bb2z(plotbox(R.innerboundary_{k}, 1));
-    end
-    zo = zeros(4*R.numouter, 1);
-    for k = 1:R.numouter
       zo(4*(k - 1) + (1:4)) = cmt.bb2z(plotbox(R.outerboundary_{k}, 1));
-    end
-    box = cmt.plotbox([zi; zo], scale);
->>>>>>> 5262ff9c
   end
 end
 
