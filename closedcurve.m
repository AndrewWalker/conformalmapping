--- conflicted
+++ resolved
@@ -85,7 +85,7 @@
 %     disp(C)
 %   end
 
-  function r = extetior(p)
+  function r = exterior(p)
       % EXTERIOR(P)
       % Return the region exterior to the curve P (to the right of a tangent
       % vector on the curve).
@@ -94,23 +94,6 @@
       r = region(p,'exteriorTo');
   end
 
-  
-  function R = exterior(C)
-      % EXTERIOR creates an exterior region bounded by curve.
-      %
-      % R = exterior(C)
-      % Creates exterior region R bounded by closed curve C.
-      %
-      % See also closedcurve, region.
-      
-      if ~isa(C, 'closedcurve')
-          error('CMT:InvalidArgument', ...
-              'Function argument must be a closed curve.')
-      end
-      
-      R = region(C, 'exteriorto');
-  end
-  
   function out = fill(C, varargin)
     washold = ishold;
     
@@ -121,15 +104,10 @@
     z = complex(get(h, 'xdata'), get(h, 'ydata'));
     delete(h)
     
-<<<<<<< HEAD
-    args = cmtplot.fillargs;
-    h = fill(real(z), imag(z), args{:}, varargin{:});
-=======
     if nargin==1
         varargin = plotdef.fillargs;
     end
     h = fill(real(z), imag(z), varargin{:});
->>>>>>> 5262ff9c
     
     if ~washold
       hold off
@@ -140,22 +118,6 @@
     end
   end
   
-<<<<<<< HEAD
-  function R = interior(C)
-      % INTERIOR creates a bounded region with boundary C.
-      %
-      % R = exterior(C)
-      % Creates interior region R bounded by closed curve C.
-      %
-      % See also closedcurve, region.
-      
-      if ~isa(C, 'closedcurve')
-          error('CMT:InvalidArgument', ...
-              'Function argument must be a closed curve.')
-      end
-      
-      R = region(C);
-=======
   function r = interior(p)
       % INTERIOR(P)
       % Return the region interior to the curve P (to the left of a tangent
@@ -163,7 +125,6 @@
       %
       % See also REGION.
       r = region(p,'interiorTo');
->>>>>>> 5262ff9c
   end
   
   function n = length(C)
