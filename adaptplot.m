--- conflicted
+++ resolved
@@ -44,20 +44,11 @@
   % holding issues.
   makeplot = true;
   if ndim < 3
-<<<<<<< HEAD
-    allhand = plot(NaN,NaN,'k.-'); %,'erasemode','back');
-  else
-    allhand = plot3(NaN,NaN,NaN,'k.-'); %,'erasemode','back');
-  end
-  badhand = line(NaN,NaN,'color','r','marker','.','linestyle','none'); %,...
-%     'erasemode','none');  
-=======
     allhand = plot(NaN,NaN,'k.-');
   else
     allhand = plot3(NaN,NaN,NaN,'k.-');
   end
   badhand = line(NaN,NaN,'color','r','marker','.','linestyle','none');  
->>>>>>> 5262ff9c
 else
   makeplot = false;
 end
@@ -134,14 +125,8 @@
 %% Wrap up
 if makeplot
   set(allhand,'marker','none','color','b')
-<<<<<<< HEAD
-%   set(allhand,'erasemode','normal','marker','none','color','b')
-  updateplot(allhand,t,x,ndim)
-%   set(badhand,'erasemode','normal')
-=======
   updateplot(allhand,t,x,ndim);
   %set(badhand);
->>>>>>> 5262ff9c
   delete(badhand)
 end
 
