--- conflicted
+++ resolved
@@ -90,29 +90,14 @@
         g.functionList = {func};
     end
 
-    function S = kernel(f)
-        S = f.theKernel;
-    end
-<<<<<<< HEAD
-=======
-    
-    g = szmap(br', 0, f.opts_);
-    func = @(z) 1./conj(apply_map_(g, conj(1./z)));
-    
-    g.domain_ = d;
-    g.range_ = r;
-    g.function_list_ = {func};
-  end
-  
   function w = evaluate(f, z)
     w = polyval(f.coefs_, z);
   end
 
   
-  function S = kernel(f)
-    S = f.kernel_;
-  end
->>>>>>> 5262ff9c
+    function S = kernel(f)
+        S = f.theKernel;
+    end
 end
 
 methods(Access=protected)
