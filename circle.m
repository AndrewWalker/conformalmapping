classdef circle < closedcurve
% CIRCLE is a generalized circle class.
%
% C = circle(center, radius)
%   Creates a circle with given center and radius.
%
% C = circle([z1, z2, z3])
%   Creates a generalized circle passing through the three given points.

% This file is a part of the CMToolbox.
% It is licensed under the BSD 3-clause license.
% (See LICENSE.)

% Copyright Toby Driscoll, 2014.
% (Re)written by Everett Kropf, 2014,
% adapted from code by Toby Driscoll, originally 20??.

properties
  points
  circCenter
  circRadius
  interiorPoint
end

methods
  function gc = circle(varargin)
    if ~nargin
      return
    end
    
    if isa(varargin{1}, 'circle')
      gc = varargin{1};
      return
    end
    
    badargs = true;
    switch nargin
      case 1
        z3 = varargin{1};
        if isa(z3, 'double') && numel(z3) == 3
          badargs = false;
          
          % Deduce center and radius.
          % Use standardmap directly to avoid vicious circularity, since mobius
          % constructs a circle when given two 3-tuples.
          M = mobius(mobius.standardmap(z3)\mobius.standardmap([1, 1i, -1]));
          zi = pole(M);
          if abs(abs(zi) - 1) < 10*eps
            % Infinite radius case.
            center = nan;
            radius = inf;
            % If Inf was given, make it the last point.
            if isreal(z3)
              z3 = complex(z3);
            end
            z3 = sort(z3);
          else
            % Inverse of zi maps to center.
            center = M(1/conj(zi));
            radius = abs(z3(1) - center);
          end
          
          % Find a point in the interior of the curve. For a line, this is a
          % point to the "left" as seen by following the given points.
          if ~isinf(radius)
            interiorpt = center;
          else
            tangent = diff(z3(1:2));
            interiorpt = z3(1) + 1i*tangent;
          end
        end
        
      case 2
        [center, radius] = varargin{:};
        centercond = isa(center, 'double') && numel(center) == 1 ...
          && ~(isnan(center) || isinf(center));
        radiuscond = isa(radius, 'double') && numel(radius) == 1 ...
          && ~(isnan(radius) || isinf(radius) || radius < 0);
        if (centercond && radiuscond)
          badargs = false;
          
          if radius > 0
            z3 = center + radius*exp(1i*pi*[0, 0.5, 1]);
          else
            z3 = []; % Degenerate circle.
          end
          interiorpt = center;
        end
    end
    if badargs
      error('Circle takes a vector of 3 points or a center and radius.')
    end
    
    gc.points = z3;
    gc.circCenter = center;
    gc.circRadius = radius;
    gc.interiorPoint = interiorpt;
  end
  
  function gc = apply(gc, m)
      if ~isa(m, 'mobius')
          error('CMT:NotDefined', ...
              'Expected a mobius transformation.')
      end
      
      gc = circle(m(gc.points));
  end
  
  function z = center(gc)
    z = gc.circCenter;
  end
  
  function disp(gc)
    if isinf(gc)
      fprintf('circle (generalized) as a line,\n')
    else
      fprintf('circle with center %s and radius %s,\n', ...
              num2str(gc.circCenter), num2str(gc.circRadius))
    end
    if isempty(gc.points)
      fprintf('\n(degenerate circle)\n\n')
    else
      fprintf('\npassing through points:\n\n')
      disp(gc.points(:))
    end
  end
  
  function d = dist(gc, z)
    % Distance between point and circle.
    if ~isinf(gc)
      v = z - gc.circCenter;
      d = abs(abs(v) - gc.circRadius);
    else
      v = z - gc.points(1);
      s = sign(1i*diff(gc.points(1:2)));
      d = abs(real(v)*real(s) + imag(v)*imag(s));
    end
  end
  
  function z = intersect(gc1, gc2)
    % Calculate circle intersections.
    
    % Map first circle to the real axis.
    M = mobius(point(gc1, [1/3, 2/3, 1]), [-1, 1, Inf]);
    gc = M(gc2);
    if isinf(gc)
      % Intersect real axis with a line.
      tau = tangent(gc);
      p = gc.points(1);
      if abs(imag(tau)) > 100*eps
        t = -imag(p)/imag(tau);
        z = real(p) + t*real(tau);
      else
        warning(['Circles are close to tangency.\nIntersection', ...
                 ' problem is not well conditioned.'])
        z = [];
      end
      z = [z, inf];
    else
      % Intersect real axis with a circle.
      rat = -imag(gc.circCenter)/gc.circRadius;
      if abs(abs(rat) - 1) < 100*eps
        warning(['Circles are close to tangency.\nIntersection', ...
                 ' problem is not well conditioned.'])
      end
      theta = asin(rat);                    % find one intersection
      theta = theta(isreal(theta));         % may not have one
      theta = unique([theta, pi - theta]);  % may have a second
      z = real(gc.circCenter + gc.circRadius*exp(1i*theta));
    end
    z = feval(inv(M), z);
  end
  
  function tf = isinf(gc)
    tf = isinf(gc.circRadius);
  end
  
  function tf = isinside(gc, z)
    if isinf(gc)
      z = (z - gc.points(1))/tangent(gc, z);
      tf = imag(z) > 0;
    else
      tf = abs(z - gc.circCenter) < gc.circRadius;
    end
  end
  
  function gc = minus(gc, z)
      if isa(z, 'circle')
          gc = plus(-gc, z);
      else
          gc = plus(gc, -z);
      end
  end
  
  function gc = mtimes(gc, z)
    if isa(z, 'circle')
      [z, gc] = deal(gc, z);
    end
    
    if isinf(z)
      error('Must scale by a finite number.')
    end
    
    gc.points = gc.points*z;
    gc.circCenter = gc.circCenter*z;
    gc.circRadius = gc.circRadius*abs(z);
  end
  
  function gc = plus(gc, z)
    if isa(z, 'circle')
      [z, gc] = deal(gc, z); 
    end
    if isinf(z)
      error('Must translate by a finite number.')
    end
    
    gc.points = gc.points + z;
    gc.circCenter = gc.circCenter + z;
  end
  
  function z = point(gc, t)
    if ~isinf(gc.circRadius)
      theta = angle(gc.points(1) - gc.circCenter) + 2*pi*t;
      z = gc.circCenter + gc.circRadius*exp(1i*theta);
    else
      % Use homogeneous coordinates to define a reasonable interpolant.
      tangent = diff(gc.points(1:2)); % must be finite
      upper = 2*tangent*(t - 1/2);
      lower = 4*t.*(1 - t);
      z = double(homog(gc.points(1)) + homog(upper, lower));
    end
  end
    
  function r = radius(gc)
    r = gc.circRadius;
  end
  
  function zt = tangent(gc, t)
    if isinf(gc)
      zt = diff(gc.points(1:2));
    else
      zt = 1i*(point(gc, t) - gc.circCenter);
    end
  end
  
  function gc = uminus(gc)
    gc.points = -gc.points;
    gc.circCenter = -gc.circCenter;
  end
end

methods(Hidden)
  function h = plotCurve(gc, varargin)
    if isinf(gc)
      % For a line, we will use a polygon. This employs the truncation
      % mechanism that gives us something usable with plotting regions.
      h = plot(polygon([gc.points(1), infvertex(tangent(gc), -tangent(gc))]));
    else
<<<<<<< HEAD
      % Use defualt plot.
      h = plotCurve@closedcurve(gc);
=======
      % Use default plot.
      h = plot_@closedcurve(gc);
>>>>>>> 5262ff9c
    end
  end  
end

end<|MERGE_RESOLUTION|>--- conflicted
+++ resolved
@@ -256,13 +256,8 @@
       % mechanism that gives us something usable with plotting regions.
       h = plot(polygon([gc.points(1), infvertex(tangent(gc), -tangent(gc))]));
     else
-<<<<<<< HEAD
-      % Use defualt plot.
+      % Use default plot.
       h = plotCurve@closedcurve(gc);
-=======
-      % Use default plot.
-      h = plot_@closedcurve(gc);
->>>>>>> 5262ff9c
     end
   end  
 end
